--- conflicted
+++ resolved
@@ -1,7 +1,4 @@
-<<<<<<< HEAD
-=======
 import os
->>>>>>> 724d13a9
 import random
 import torch
 from transformers import BitsAndBytesConfig, GPTQConfig
