--- conflicted
+++ resolved
@@ -1,7 +1,4 @@
-<<<<<<< HEAD
-=======
 import os
->>>>>>> 44af78ef
 import random
 import torch
 from transformers import BitsAndBytesConfig, GPTQConfig
