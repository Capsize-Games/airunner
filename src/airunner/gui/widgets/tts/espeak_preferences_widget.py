import pyttsx3
from PySide6.QtWidgets import QWidget

from airunner.data.bootstrap.espeak_settings_data import ESPEAK_SETTINGS_DATA
from airunner.gui.widgets.base_widget import BaseWidget
from airunner.gui.widgets.tts.templates.espeak_preferences_ui import (
    Ui_espeak_preferences,
)
import pycountry
from airunner.data.models.espeak_settings import EspeakSettings


class EspeakPreferencesWidget(BaseWidget):
    widget_class_ = Ui_espeak_preferences

    def __init__(self, id: int, *args, **kwargs):
        self._id: int = id
        self._item: EspeakSettings = EspeakSettings.objects.get(self._id)
        if not self._item:
            self._item = EspeakSettings.objects.create()
        super().__init__(*args, **kwargs)

    def initialize_ui(self):
        self.ui.pitch.setProperty("table_item", self._item)
        self.ui.rate.setProperty("table_item", self._item)
        self.ui.volume.setProperty("table_item", self._item)

    def showEvent(self, event):
        super().showEvent(event)
        self.load_settings()

    def initialize_form(self):
        settings = EspeakSettings.objects.get(self._id)
        if settings is None:
            print(f"Settings not found for ID: {self._id}")
            return

        # Ensure required attributes exist in settings
        if not all(
            hasattr(settings, attr) for attr in ["rate", "volume", "pitch"]
        ):
            print(f"Missing attributes in settings for ID: {self._id}")
            return

        elements = [
            self.ui.language_combobox,
            self.ui.gender_combobox,
            self.ui.voice_combobox,
        ]

        for element in elements:
            element.blockSignals(True)

        language = settings.language
        gender = settings.gender
        voice = settings.voice
        iso_codes = [country.alpha_2 for country in pycountry.countries]

        engine = pyttsx3.init()
        voices = engine.getProperty("voices")
        voice_names = [voice.name for voice in voices]

        self.ui.language_combobox.clear()
        self.ui.language_combobox.addItems(iso_codes)
        self.ui.language_combobox.setCurrentText(language)
        self.ui.gender_combobox.clear()
        self.ui.gender_combobox.addItems(["Male", "Female"])
        self.ui.gender_combobox.setCurrentText(gender)
        self.ui.voice_combobox.clear()
        self.ui.voice_combobox.addItems(voice_names)
        self.ui.voice_combobox.setCurrentText(voice)

        for element in elements:
            element.blockSignals(False)

        print(self.ui, settings)
        self.ui.rate.init(
            slider_callback=self.callback,
            current_value=settings.rate,
        )
        self.ui.volume.init(
            slider_callback=self.callback,
            current_value=settings.volume,
        )
        self.ui.pitch.init(
            slider_callback=self.callback,
            current_value=settings.pitch,
        )

    def callback(self, attr_name, value, _widget=None):
        self.update_espeak_settings(attr_name, value)

    def language_changed(self, text):
        self.update_espeak_settings("language", text)
        self.update_espeak_settings(
            "gender", self.ui.gender_combobox.currentText()
        )
        self.update_espeak_settings(
            "voice", self.ui.voice_combobox.currentText()
        )

<<<<<<< HEAD
        self.update_espeak_settings("language", text)
        self.update_espeak_settings(
            "gender", self.ui.gender_combobox.currentText()
        )
        self.update_espeak_settings(
            "voice", self.ui.voice_combobox.currentText()
        )

=======
>>>>>>> 59d02114
    def voice_changed(self, text):
        self.update_espeak_settings("voice", text)

    def gender_changed(self, text):
        self.update_espeak_settings("gender", text)
        self.ui.voice_combobox.clear()
        self.ui.voice_combobox.addItems(ESPEAK_SETTINGS_DATA["voices"][text])
        self.update_espeak_settings(
            "voice", self.ui.voice_combobox.currentText()
        )

    def load_settings(self):
        """Load the Espeak settings into the widget."""
        # Populate the widget with settings (e.g., rate, pitch, volume)
        pass<|MERGE_RESOLUTION|>--- conflicted
+++ resolved
@@ -99,7 +99,6 @@
             "voice", self.ui.voice_combobox.currentText()
         )
 
-<<<<<<< HEAD
         self.update_espeak_settings("language", text)
         self.update_espeak_settings(
             "gender", self.ui.gender_combobox.currentText()
@@ -107,9 +106,7 @@
         self.update_espeak_settings(
             "voice", self.ui.voice_combobox.currentText()
         )
-
-=======
->>>>>>> 59d02114
+      
     def voice_changed(self, text):
         self.update_espeak_settings("voice", text)
 
