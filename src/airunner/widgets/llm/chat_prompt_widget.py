--- conflicted
+++ resolved
@@ -221,11 +221,7 @@
 
     def llm_action_changed(self, val: str):
         settings = self.settings
-<<<<<<< HEAD
-        settings["llm_generator_settings"]["llm_tool_name"] = val
-=======
         settings["llm_generator_settings"]["action"] = val
->>>>>>> 724d13a9
         self.settings = settings
 
     def prompt_text_changed(self):
