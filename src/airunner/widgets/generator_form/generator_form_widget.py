--- conflicted
+++ resolved
@@ -277,11 +277,6 @@
     def prep_video(self):
         return []
 
-<<<<<<< HEAD
-    def on_llm_image_prompt_generated_signal(self, prompt):
-        self.ui.prompt.setPlainText(prompt)
-        self.handle_prompt_changed()
-=======
     def on_llm_image_prompt_generated_signal(self, data):
         prompt = data.get("prompt", None)
         prompt_type = data.get("type", "photo")
@@ -293,7 +288,6 @@
         self.ui.negative_prompt.setPlainText(negative_prompt)
         self.handle_prompt_changed()
         self.handle_negative_prompt_changed()
->>>>>>> 724d13a9
         self.handle_generate_button_clicked()
 
     def do_generate(
