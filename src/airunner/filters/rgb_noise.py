--- conflicted
+++ resolved
@@ -26,7 +26,6 @@
         self.red_grain = None
         self.green_grain = None
         self.blue_grain = None
-<<<<<<< HEAD
 
     def apply_filter(self, image, do_reset):
         # Convert input values from 0-100 scale to 0-255 for pixel values
@@ -66,32 +65,4 @@
         # Convert back to PIL image
         result = Image.fromarray(image_array)
         
-        return result
-=======
-    
-    def apply_filter(self, image, do_reset=False):
-        """Apply RGB noise filter to the image.
-        
-        Args:
-            image: The PIL Image to filter.
-            do_reset: Whether to reset internal state (unused in this filter).
-            
-        Returns:
-            The noise-filtered PIL Image.
-        """
-        # Convert image to numpy array
-        image_array = np.array(image)
-        
-        # Generate random noise for each channel
-        red_noise = np.random.rand(*image.size) * self.red
-        green_noise = np.random.rand(*image.size) * self.green
-        blue_noise = np.random.rand(*image.size) * self.blue
-        
-        # Add noise to each channel, clipping to valid range [0, 255]
-        image_array[..., 0] = np.clip(image_array[..., 0] + red_noise, 0, 255)
-        image_array[..., 1] = np.clip(image_array[..., 1] + green_noise, 0, 255)
-        image_array[..., 2] = np.clip(image_array[..., 2] + blue_noise, 0, 255)
-        
-        # Convert back to PIL image
-        return Image.fromarray(image_array.astype('uint8'), 'RGBA')
->>>>>>> c473290f
+        return result