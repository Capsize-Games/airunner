#!/usr/bin/env python
"""
----------------------------------------------------------------
Import order is crucial for AI Runner to work as expected.
Do not change the order of the imports.
----------------------------------------------------------------
"""
################################################################
# Facehugger Shield is a privacy library that locks down
# file system, network and log operations.
# Keep this at the top of the main file.
################################################################
from airunner.settings import AIRUNNER_DISABLE_FACEHUGGERSHIELD
import os

# Prevent Qt WebEngine from crashing
os.environ["QT_QUICK_BACKEND"] = "software"
os.environ["QT_XCB_GL_INTEGRATION"] = "none"

"""
Temporary fix for windows - Facehuggershield is not working correctly
on windows at this time so we disable it.
"""
if not AIRUNNER_DISABLE_FACEHUGGERSHIELD:
    from airunner.facehuggershield.huggingface import activate
    import sys  # Import sys to access executable path

    airunner_path = os.path.join(os.path.expanduser("~"), ".local", "share", "airunner")
    # Determine site-packages path dynamically
    venv_path = os.path.dirname(os.path.dirname(sys.executable))
    site_packages_path = os.path.join(
        venv_path,
        "lib",
        f"python{sys.version_info.major}.{sys.version_info.minor}",
        "site-packages",
    )
    # Determine project root and src/airunner path
    project_root = os.path.abspath(
        os.path.join(os.path.dirname(__file__), "..", "..")
    )
    airunner_src_path = os.path.join(project_root, "src", "airunner")

<<<<<<< HEAD
    logging.info(f"Data directory path: {os.path.join(airunner_path, 'data')}")
=======
>>>>>>> f47baa87
    activate(
        activate_shadowlogger=False,
        darklock_os_whitelisted_operations=["makedirs", "mkdir", "open"],
        darklock_os_whitelisted_directories=[
            airunner_path,
            os.path.join(airunner_path, "data"),
            os.path.join(os.path.expanduser("~"), ".triton/cache/"),
            "/dev/",
            "/proc/",
<<<<<<< HEAD
            site_packages_path,
            "/usr/share/zoneinfo/",
            airunner_src_path,
            "/tmp/",
=======
            site_packages_path,  # Added site-packages path
            "/usr/share/zoneinfo/",  # Added /usr/share/zoneinfo/
            airunner_src_path,  # Added project src path
            "/tmp/",  # Added /tmp/ for temporary file operations
>>>>>>> f47baa87
        ],
        nullscream_whitelist=[
            "huggingface_hub.file_download",
            "huggingface_hub.repocard_data",
            "transformers.utils.hub.PushToHubMixin",
            "transformers",
        ],
        nullscream_blacklist=[
            "httpx",
            "httpx-sse",
        ],
    )
#################################################################

os.environ["TF_CPP_MIN_LOG_LEVEL"] = "2"

# Initialize the logger
import logging

logging.getLogger("torio._extension.utils").setLevel(logging.WARNING)
logging.getLogger("google.cloud.storage._opentelemetry_tracing").setLevel(
    logging.WARNING
)
logging.getLogger("numba").setLevel(logging.WARNING)
logging.getLogger("h5py._conv").setLevel(logging.WARNING)
logging.getLogger("matplotlib").setLevel(logging.WARNING)
logging.getLogger("datasets").setLevel(logging.WARNING)
logging.getLogger("bitsandbytes").setLevel(logging.WARNING)

import sys
from airunner.settings import AIRUNNER_LOG_FILE, AIRUNNER_SAVE_LOG_TO_FILE
import argparse
from airunner.utils.settings.get_qsettings import get_qsettings

base_path = os.path.join(os.path.expanduser("~"), ".local", "share", "airunner")

################################################################
# Ensure that the base directory exists.
################################################################
base_dir = os.path.join(base_path, "data")
try:
    os.makedirs(base_dir, exist_ok=True)
except FileExistsError:
    pass

DEV_ENV = os.environ.get("DEV_ENV", "1") == "1"
if AIRUNNER_SAVE_LOG_TO_FILE and not DEV_ENV:
    sys.stdout = open(AIRUNNER_LOG_FILE, "a")
    sys.stderr = open(AIRUNNER_LOG_FILE, "a")

################################################################
# Set the environment variable for PyTorch to use expandable
################################################################
import torch

torch.hub.set_dir(
    os.environ.get("TORCH_HOME", "/home/appuser/.local/share/airunner/torch/hub")
)

################################################################
# Import the main application class for AI Runner.
################################################################
from airunner.api import API

###############################################################
# Import Alembic modules to run migrations.
################################################################
from airunner.setup_database import setup_database


def main():
    parser = argparse.ArgumentParser(description="AI Runner")
    parser.add_argument(
        "--clear-window-settings",
        action="store_true",
        help="Clear window settings",
    )
    parser.add_argument(
        "--print-llm-system-prompt",
        action="store_true",
        help="Print LLM System prompt to console",
    )
    parser.add_argument(
        "--perform-llm-analysis",
        action="store_true",
        help="Perform LLM analysis",
    )
    parser.add_argument("--chatbot-only", action="store_true", help="Run LLM only")
    args = parser.parse_args()

    if args.clear_window_settings:
        # Clear all window settings from QSettings
        settings = get_qsettings()
        settings.beginGroup("splitters")
        settings.remove("")  # Removes all keys under the "splitters" group
        settings.endGroup()

    if args.print_llm_system_prompt:
        os.environ["AIRUNNER_LLM_PRINT_SYSTEM_PROMPT"] = "1"

    if args.perform_llm_analysis:
        os.environ["AIRUNNER_LLM_PERFORM_ANALYSIS"] = "1"

    if args.chatbot_only:
        os.environ["AIRUNNER_ART_ENABLED"] = "0"
    setup_database()

    # Start the main application
    API()


if __name__ == "__main__":
    main()<|MERGE_RESOLUTION|>--- conflicted
+++ resolved
@@ -40,10 +40,6 @@
     )
     airunner_src_path = os.path.join(project_root, "src", "airunner")
 
-<<<<<<< HEAD
-    logging.info(f"Data directory path: {os.path.join(airunner_path, 'data')}")
-=======
->>>>>>> f47baa87
     activate(
         activate_shadowlogger=False,
         darklock_os_whitelisted_operations=["makedirs", "mkdir", "open"],
@@ -53,17 +49,10 @@
             os.path.join(os.path.expanduser("~"), ".triton/cache/"),
             "/dev/",
             "/proc/",
-<<<<<<< HEAD
             site_packages_path,
             "/usr/share/zoneinfo/",
             airunner_src_path,
             "/tmp/",
-=======
-            site_packages_path,  # Added site-packages path
-            "/usr/share/zoneinfo/",  # Added /usr/share/zoneinfo/
-            airunner_src_path,  # Added project src path
-            "/tmp/",  # Added /tmp/ for temporary file operations
->>>>>>> f47baa87
         ],
         nullscream_whitelist=[
             "huggingface_hub.file_download",
