[![AI Runner Logo](images/banner.png)](https://github.com/Capsize-Games/airunner)


# Offline AI interface for Hackers, Makers, and Builders [![Discord](https://img.shields.io/discord/839511291466219541?color=5865F2&logo=discord&logoColor=white)](https://discord.gg/PUVDDCJ7gz) ![GitHub](https://img.shields.io/github/license/Capsize-Games/airunner) [![PyPi](https://github.com/Capsize-Games/airunner/actions/workflows/pypi-dispatch.yml/badge.svg)](https://github.com/Capsize-Games/airunner/actions/workflows/pypi-dispatch.yml) ![GitHub last commit](https://img.shields.io/github/last-commit/Capsize-Games/airunner)

<table>
  <tr>
    <td valign="top">

<div style="border: 1px solid white; border-radius: 8px; margin-bottom: 10px; padding: 16px; background-color: #f9f9f9; box-shadow: 0 2px 8px #0002; background: transparent; max-width: 250px">

| ✨ Key Features |
|:--------------------------------|
| **🗣️ Real-time conversations** |
| - Three speech engines: espeak, SpeechT5, OpenVoice<br>- Auto language detection (OpenVoice)<br>- Real-time voice-chat with LLMs |
| **🤖 Customizable AI Agents** |
| - Custom agent names, moods, personalities<br>- Retrieval-Augmented Generation (RAG)<br>- Create AI personalities and moods |
| **📚 Enhanced Knowledge Retrieval** |
| - RAG for documents/websites<br>- Use local data to enrich chat |
| **🖼️ Image Generation & Manipulation** |
| - Text-to-Image (Stable Diffusion 1.5, SDXL, Turbo)<br>- Drawing tools & ControlNet<br>- LoRA & Embeddings<br>- Inpainting, outpainting, filters |
| **🌍 Multi-lingual Capabilities** |
| - Partial multi-lingual TTS/STT/interface<br>- English & Japanese GUI |
| **🔒 Privacy and Security** |
| - Runs locally, no external API (default)<br>- Customizable LLM guardrails & image safety<br>- Disables HuggingFace telemetry<br> - Restricts network access |
| **⚡ Performance & Utility** |
| - Fast generation (~2s on RTX 2080s)<br>- Docker-based setup & GPU acceleration<br>- Theming (Light/Dark/System)<br>- NSFW toggles<br>- Extension API<br>- Python library & API support |

</div>
<div style="border: 2px solid white; border-radius: 8px; margin-bottom: 10px; padding: 16px; background-color: #f9f9f9; box-shadow: 0 2px 8px #0002; background: transparent;">

</div>
<div style="border: 2px solid white; border-radius: 8px; margin-bottom: 10px; padding: 16px; background-color: #f9f9f9; box-shadow: 0 2px 8px #0002; background: transparent;">

### 🌍 Language Support

| Language         | TTS | LLM | STT | GUI |
|------------------|-------------|-------------|-------------|-------------|
| English          | ✅          | ✅          | ✅          | ✅          |
| Japanese         | ✅          | ✅          | ❌          | ✅          |
| Spanish          | ✅          | ✅          | ❌          | ❌          |
| French           | ✅          | ✅          | ❌          | ❌          |
| Chinese          | ✅          | ✅          | ❌          | ❌          |
| Korean           | ✅          | ✅          | ❌          | ❌          |

[Request language support](https://github.com/Capsize-Games/airunner/issues/new/choose)

</div>
</td>
<td valign="top">

<img src="https://github.com/user-attachments/assets/392375c8-a7f6-4e6e-8662-511cffc608aa" alt="AI Runner Screenshot" style="max-width: 100%; border-radius: 8px; box-shadow: 0 2px 8px #0002;">

<video src="https://github.com/user-attachments/assets/2d5b41ff-a0cd-4239-945b-d9e7a1bc5644" controls width="100%" style="border-radius: 8px; box-shadow: 0 2px 8px #0002;"></video>

## 💾 Installation Quick Start

### 🔧 Installation Steps

There are several ways to install and use AI Runner. [See the Installation Wiki for the full instructions](https://github.com/Capsize-Games/airunner/wiki/Installation-instructions). The following steps are for a developer quick start on **Ubuntu 22.04** (these instructions should also work on 24.04 and any LTS version of Ubuntu). The wiki has instructions for the compiled version (currently unavailable), Windows, and Docker.

1. **Install system requirements**
   ```bash
   sudo apt update && sudo apt upgrade -y
   sudo apt install -y make build-essential libssl-dev zlib1g-dev libbz2-dev libreadline-dev libsqlite3-dev wget curl llvm libncurses5-dev libncursesw5-dev xz-utils tk-dev libffi-dev liblzma-dev python3-openssl git nvidia-cuda-toolkit pipewire libportaudio2 libxcb-cursor0 gnupg gpg-agent pinentry-curses espeak xclip cmake qt6-qpa-plugins qt6-wayland qt6-gtk-platformtheme mecab libmecab-dev mecab-ipadic-utf8 libxslt-dev
   sudo apt install espeak
   sudo apt install espeak-ng-espeak
   ```
2. **Create `airunner` directory**
   ```bash
   sudo mkdir ~/.local/share/airunner
   sudo chown $USER:$USER ~/.local/share/airunner
   ```
3. **Install AI Runner** - **Python 3.13+ required** `pyenv` and `venv` are recommended ([see wiki](https://github.com/Capsize-Games/airunner/wiki/Installation-instructions) for more info)
   ```bash
   pip install "typing-extensions==4.13.2"
   pip install torch torchvision torchaudio --index-url https://download.pytorch.org/whl/cu128
   pip install airunner[all_dev]
   pip install -U timm
   ```
4. **Run AI Runner**
   ```bash
   airunner
   ```

For more options, including Docker, see the [Installation Wiki](https://github.com/Capsize-Games/airunner/wiki/Installation-instructions).

**Note: *AI Runner does not distribute AI art models. You are responsible for obtaining and your own.***

---

</td>
</tr>
</table>

---

## ⚙️ System Requirements

| Specification       | Minimum                              | Recommended                          |
|---------------------|--------------------------------------------|--------------------------------------------|
| **OS** | Ubuntu 22.04, Windows 10                   | Ubuntu 22.04 (Wayland)                     |
| **CPU** | Ryzen 2700K or Intel Core i7-8700K         | Ryzen 5800X or Intel Core i7-11700K        |
| **Memory** | 16 GB RAM                                  | 32 GB RAM                                  |
| **GPU** | NVIDIA RTX 3060 or better                  | NVIDIA RTX 4090 or better                  |
| **Network** | Broadband (used to download models)        | Broadband (used to download models)        |
| **Storage** | 22 GB (with models), 6 GB (without models) | 100 GB or higher                           |

---

<<<<<<< HEAD
## LLM Support

- **Default model:** Ministral 8b instruct 4bit
- **Ollama:**: A variety of local models to choose from (requires Ollama CLI)
- **OpenRouter**: Remove server-side LLMs (requires API key)
- **Huggingface**: Coming soon

---

## Language Support
=======
## 🛠️ Usage
>>>>>>> c3e0180d

### Basic Usage

- **Run AI Runner**: `airunner`
- **Build templates**: `airunner-build-ui`

---

## ✨ LLM Vendors

- **Default local model:** Ministral 8b instruct 4bit
- **Ollama:**: A variety of local models to choose from (requires Ollama CLI)
- **OpenRouter**: Remove server-side LLMs (requires API key)
- **Huggingface**: Coming soon

---

## 🤖 Models

These are the sizes of the various models that power AI Runner.

| Modality         | Model | Size |
|------------------|-------|------|
| **Text-to-Speech** | OpenVoice (Voice) | 4.0 GB |
| | Speech T5 (Voice) | 654.4 MB |
| | Whisper Tiny | 155.4 MB |
| **Speech-to-Text** | Whisper Tiny | 155.4 MB |
| **Text Generation** | Ministral 8b (default) | 4.0 GB |
| | Ollama (various models) | 1.5 GB - 20 GB |
| | OpenRouter (various models) | 1.5 GB - 20 GB |
| | Huggingface (various models) | 1.5 GB - 20 GB |
| | Local (Ministral instruct 8b 4bit doublequantized) | 5.8bit |
| **Image Generation** | Controlnet (SD 1.5) | 10.6 GB |
| | Controlnet (SDXL) | 320.2 MB |
| | Safety Checker + Feature Extractor | 3.2 GB |
| | SD 1.5 | 1.6 MB |
| | SDXL 1.0 | 6.45 MB |

---

## AI Models

By default, AI Runner installs essential TTS/STT and minimal LLM components.  
You **must supply** additional Stable Diffusion models (e.g., from [Hugging Face](https://huggingface.co/) or [Civitai](https://civitai.com/)).

Organize them under your local AI Runner data directory:
```plaintext
~/.local/share/airunner
├── art
│   └── models
│       ├── SD 1.5
│       │   ├── lora
│       │   └── embeddings
│       ├── Flux
│       ├── SDXL 1.0
│       │   ├── lora
│       │   └── embeddings
│       └── SDXL Turbo
│           ├── lora
│           └── embeddings
```

---

## Unit Tests

To run all tests:

```bash
python -m unittest discover -s src/airunner/tests
```

Or a single test:

```bash
python -m unittest src/airunner/tests/test_prompt_weight_convert.py
```

---

## Database

AI Runner supports a simple database system. See the [Wiki](https://github.com/Capsize-Games/airunner/wiki/Database) for how to:
- Switch engines (SQLite, etc.)
- Make schema changes
- Run migrations

---

## Advanced Features

- **Memory Optimization**: TF32 Mode, VAE/Attention Slicing, Torch 2.0, sequential CPU offload, ToMe token merging.  
- **Experimental Integrations**: Weather-based chatbot prompts, advanced command-line arguments (`--perform-llm-analysis`, `--disable-setup-wizard`, etc.).  
- **Safety & Guardrails**: Optional NSFW content detection and adjustable guardrails for LLMs.
- **Wayland support**, **Python 3.13**, and the latest stable torch libraries for extra security, performance, and compatibility.

---

## Contributing

We welcome pull requests for new features, bug fixes, or documentation improvements. You can also build and share **extensions** to expand AI Runner’s functionality. For details, see the [Extensions Wiki](https://github.com/Capsize-Games/airunner/wiki/Extensions).

Take a look at the [Contributing document](https://github.com/Capsize-Games/airunner/CONTRIBUTING.md) and the [Development wiki page](https://github.com/Capsize-Games/airunner/wiki/Development) for detailed instructions.

---

## Thank You!

Thanks for checking out AI Runner.
Questions or ideas? Join our [Discord](https://discord.gg/PUVDDCJ7gz) or open a [GitHub Issue](https://github.com/Capsize-Games/airunner/issues).<|MERGE_RESOLUTION|>--- conflicted
+++ resolved
@@ -108,7 +108,6 @@
 
 ---
 
-<<<<<<< HEAD
 ## LLM Support
 
 - **Default model:** Ministral 8b instruct 4bit
@@ -117,11 +116,6 @@
 - **Huggingface**: Coming soon
 
 ---
-
-## Language Support
-=======
-## 🛠️ Usage
->>>>>>> c3e0180d
 
 ### Basic Usage
 
