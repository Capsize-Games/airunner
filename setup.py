from setuptools import setup, find_packages

setup(
    name="airunner",
    version="3.4.14",
    author="Capsize LLC",
    description="A Stable Diffusion GUI",
    long_description=open("README.md", "r", encoding="utf-8").read(),
    long_description_content_type="text/markdown",
    keywords="ai, stable diffusion, art, ai art, stablediffusion",
    license="Apache-2.0",
    author_email="contact@capsizegames.com",
    url="https://github.com/Capsize-Games/airunner",
    package_dir={"": "src"},
    packages=find_packages("src"),
    python_requires=">=3.10.12,<3.11",
    install_requires=[
        "torch==2.6.0",
        "torchvision==0.21.0",
        "torchaudio==2.6.0",
        "accelerate==1.3.0",
        "huggingface-hub==0.28.1",
        "tokenizers==0.21.0",
        "optimum==1.24.0",
        "numpy==1.26.4",
        "pillow==11.1.0",
        "alembic==1.14.1",
        "aiosqlite==0.21.0",
        "sqlalchemy==2.0.38",
        "setuptools==75.8.0",
    ],
    extras_require={
        "gui": [
            "PySide6==6.7.0",
            "PySide6_Addons==6.7.0",
            "PySide6_Essentials==6.7.0",
        ],
        "linux": [
            "faiss-gpu==1.7.2",
            "tensorrt==10.9.0.34",
        ],
        "dev": [
            "pytest",
            "python-dotenv==1.0.1",
            "coverage==7.8.0",
        ],
        "art": [
            "DeepCache==0.1.1",
            "diffusers==0.32.2",
            "controlnet_aux==0.0.9",
            "safetensors==0.5.2",
            "compel==2.0.3",
            "tomesd==0.1.3",
        ],
        "llm": [
            "transformers==4.48.1",
            "auto-gptq==0.7.1",
            "bitsandbytes==0.45.2",
            "datasets==3.2.0",
            "sentence_transformers==3.4.1",
            "sounddevice==0.5.1",
            "pyttsx3==2.91",
            "cryptography==44.0.0",
            "llama-index==0.12.14",
            "llama-index-readers-file==0.4.4",
            "llama-index-readers-web==0.3.5",
            "llama-index-llms-huggingface==0.4.2",
            "llama-index-llms-groq==0.3.1",
            "llama-index-embeddings-mistralai==0.3.0",
            "llama-index-vector-stores-faiss==0.3.0",
            "llama-index-embeddings-huggingface==0.5.1",
            "llama-index-llms-openrouter==0.3.1",
            "langchain-community==0.3.17",
            "EbookLib==0.18",
            "html2text==2024.2.26",
            "rake_nltk==1.0.6",
            "tf-keras==2.18.0",
            "peft==0.14.0",
            "lxml_html_clean==0.4.1",
        ],
        "llm_weather": [
            "requests-cache==1.2.1",
            "retry-requests==2.0.0",
            "openmeteo_requests==1.3.0",
        ],
        "tts": [
            "inflect==7.5.0",
            "pycountry==24.6.1",
        ]
    },
    package_data={
        "airunner": [
            "alembic/*",
            "cursors/*",
            "filters/*",
            "icons/*",
            "images/*",
            "styles/*",
            "widgets/**/*.ui",
            "windows/**/*.ui",
            "*.qrc",
            "*.ini",
        ],
    },
    include_package_data=True,
    entry_points={
        "console_scripts": [
            "airunner=airunner.main:main",
            "airunner-build-ui=airunner.bin.build_ui:main",
            "airunner-tests=airunner.bin.run_tests:main",
<<<<<<< HEAD
            "airunner-build=airunner.bin.build:main",
            "airunner-dev=airunner.bin.run_dev:main",
=======
            "airunner-test-coverage-report=airunner.bin.coverage_report:main",
>>>>>>> d0eccb07
        ],
    },
)<|MERGE_RESOLUTION|>--- conflicted
+++ resolved
@@ -108,12 +108,9 @@
             "airunner=airunner.main:main",
             "airunner-build-ui=airunner.bin.build_ui:main",
             "airunner-tests=airunner.bin.run_tests:main",
-<<<<<<< HEAD
             "airunner-build=airunner.bin.build:main",
             "airunner-dev=airunner.bin.run_dev:main",
-=======
             "airunner-test-coverage-report=airunner.bin.coverage_report:main",
->>>>>>> d0eccb07
         ],
     },
 )