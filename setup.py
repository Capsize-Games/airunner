--- conflicted
+++ resolved
@@ -158,11 +158,7 @@
 
 setup(
     name="airunner",
-<<<<<<< HEAD
-    version="4.12.0",
-=======
     version="5.0.0",
->>>>>>> a4f6fca7
     author="Capsize LLC",
     description="Run local opensource AI models (Stable Diffusion, LLMs, TTS, STT, chatbots) in a lightweight Python GUI",
     long_description=open("README.md", "r", encoding="utf-8").read(),
@@ -221,10 +217,7 @@
             "airunner-generate-migration=airunner.bin.generate_migration:main",
             "airunner-generate-cert=airunner.bin.generate_cert:main",
             "airunner-mypy=airunner.bin.mypy_shortcut:main",
-<<<<<<< HEAD
-=======
             "airunner-create-theme=airunner.bin.airunner_create_theme:main",
->>>>>>> a4f6fca7
         ],
     },
 )